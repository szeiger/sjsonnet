--- conflicted
+++ resolved
@@ -597,21 +597,16 @@
       }
     },
 
-<<<<<<< HEAD
+    builtin("xz", "v"){ (offset, ev, fs, v: Val) =>
+      v match{
+        case Val.Str(_, value) => Platform.xzString(value)
+        case Val.Arr(_, bytes) => Platform.xzBytes(bytes.map(_.force.cast[Val.Num].value.toByte).toArray)
+        case x => throw new Error.Delegate("Cannot xz encode " + x.prettyName)
+      }
+    },
+
     builtin("encodeUTF8", "s"){ (offset, ev, fs, s: String) =>
       Val.Arr(Position(fs.currentFile, offset), s.getBytes(UTF_8).map(i => Val.Lazy(Val.Num(Position(fs.currentFile, offset), i & 0xff))))
-=======
-    builtin("xz", "v"){ (ev, fs, v: Val) =>
-      v match{
-        case Val.Str(value) => Platform.xzString(value)
-        case Val.Arr(bytes) => Platform.xzBytes(bytes.map(_.force.cast[Val.Num].value.toByte).toArray)
-        case x => throw new Error.Delegate("Cannot xz encode " + x.prettyName)
-      }
-    },
-
-    builtin("encodeUTF8", "s"){ (ev, fs, s: String) =>
-      Val.Arr(s.getBytes(UTF_8).map(i => Val.Lazy(Val.Num(i & 0xff))))
->>>>>>> 11435560
     },
     builtin("decodeUTF8", "arr"){ (offset, ev, fs, arr: Val.Arr) =>
       new String(arr.value.map(_.force.cast[Val.Num].value.toByte).toArray, UTF_8)
